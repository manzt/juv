[build-system]
requires = ["hatchling"]
build-backend = "hatchling.build"

[project]
name = "juv"
version = "0.2.7"
description = "A toolkit for reproducible Jupyter notebooks, powered by uv."
readme = "README.md"
authors = [{ name = "Trevor Manz", email = "trevor.j.manz@gmail.com" }]
requires-python = ">=3.8"
license = { text = "MIT" }
dependencies = [
    "click>=8.1.7",
    "jupytext>=1.16.4",
    "rich>=13.9.2",
    "toml>=0.10.2; python_version < '3.11'",
    "uv>=0.4.25",
]
classifiers = [
    "Environment :: Console",
    "Intended Audience :: Developers",
    "Operating System :: OS Independent",
    "License :: OSI Approved :: MIT License",
    "Programming Language :: Python",
    "Programming Language :: Python :: 3.8",
    "Programming Language :: Python :: 3.9",
    "Programming Language :: Python :: 3.10",
    "Programming Language :: Python :: 3.11",
    "Programming Language :: Python :: 3.12",
    "Programming Language :: Python :: 3.13",
    "Programming Language :: Python :: 3 :: Only",
]

[project.scripts]
juv = "juv:main"

[dependency-groups]
<<<<<<< HEAD
dev = ["inline-snapshot>=0.13.3", "pytest>=8.3.3", "ruff>=0.7.0"]
=======
dev = [
    "inline-snapshot>=0.13.3",
    "pytest>=8.3.3",
    "ruff>=0.7.0",
]
>>>>>>> 5accfff7

[tool.ruff]
line-length = 88
target-version = "py39"

[tool.ruff.lint]
select = ["ALL"]
ignore = [
    "FIX002", # Fixable issue
    "S404",   # Allow imports of subprocess
    "D203",   # Conflict with formatter
    "COM812",
    "ISC001",
    "D213",
]

[tool.ruff.lint.per-file-ignores]
"tests/*.py" = [
    "D",      # No docstrings in tests
    "S101",   # Use of assert
    "SLF001", # Access private member
    "W291",   # Trailing whitespace
    "INP001", # Allow implicit namespace
]

[tool.rooster]
version_tag_prefix = "v"
major_labels = []
minor_labels = ["breaking"]
changelog_ignore_labels = ["internal"]
changelog_sections.breaking = "Breaking changes"
changelog_sections.enhancement = "Enhancements"
changelog_sections.bug = "Bug fixes"
changelog_sections.documentation = "Documentation"
changelog_sections.__unknown__ = "Other changes"
changelog_contributors = true<|MERGE_RESOLUTION|>--- conflicted
+++ resolved
@@ -36,15 +36,7 @@
 juv = "juv:main"
 
 [dependency-groups]
-<<<<<<< HEAD
 dev = ["inline-snapshot>=0.13.3", "pytest>=8.3.3", "ruff>=0.7.0"]
-=======
-dev = [
-    "inline-snapshot>=0.13.3",
-    "pytest>=8.3.3",
-    "ruff>=0.7.0",
-]
->>>>>>> 5accfff7
 
 [tool.ruff]
 line-length = 88
